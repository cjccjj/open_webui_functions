from typing import cast
from aiocache.base import BaseCache
import pytest
import pytest_asyncio
from unittest.mock import patch, MagicMock, AsyncMock, call, ANY
import sys

# --- Mock problematic Open WebUI modules BEFORE they are imported by your plugin ---
mock_chats_module = MagicMock()
mock_files_module = MagicMock()
mock_functions_module = MagicMock()
mock_storage_module = MagicMock()
mock_misc_module = MagicMock()

mock_chats_module.Chats = MagicMock()
mock_files_module.FileForm = MagicMock()
mock_files_module.Files = MagicMock()
mock_functions_module.Functions = MagicMock()
mock_storage_module.Storage = MagicMock()
# Provide a default return value for pop_system_message to avoid TypeErrors in tests that don't set it.
mock_misc_module.pop_system_message.return_value = (None, [])

sys.modules["open_webui.models.chats"] = mock_chats_module
sys.modules["open_webui.models.files"] = mock_files_module
sys.modules["open_webui.models.functions"] = mock_functions_module
sys.modules["open_webui.storage.provider"] = mock_storage_module
sys.modules["open_webui.utils.misc"] = mock_misc_module


# --- Now, the import of your plugin should use the mocks ---
from plugins.pipes.gemini_manifold import (
    Pipe,
    GeminiContentBuilder,
    types as gemini_types,
)  # gemini_types is google.genai.types


# region Fixtures
@pytest.fixture
def mock_pipe_valves_data():
    """
    Fixture to provide a base set of valves data.
    Updated to include all fields from Pipe.Valves for robust Pydantic initialization.
    """
    return {
        "GEMINI_API_KEY": "test_default_api_key_from_valves",
        "USER_MUST_PROVIDE_AUTH_CONFIG": False,
        "AUTH_WHITELIST": None,
        "GEMINI_API_BASE_URL": "https://test.googleapis.com",
        "USE_VERTEX_AI": False,
        "VERTEX_PROJECT": None,
        "VERTEX_LOCATION": "global",
        "MODEL_WHITELIST": "*",
        "MODEL_BLACKLIST": None,
        "CACHE_MODELS": True,
        "THINKING_BUDGET": 8192,
        "SHOW_THINKING_SUMMARY": True,
        "USE_FILES_API": True,
        "THINKING_MODEL_PATTERN": r"gemini-2.5",
        "LOG_LEVEL": "INFO",
        "ENABLE_URL_CONTEXT_TOOL": False,
    }


@pytest_asyncio.fixture
async def pipe_instance_fixture(mock_pipe_valves_data):
    """
    Helper fixture to setup a Pipe instance with mocked genai.Client constructor
    and yields both the pipe instance and the mock constructor.
    """
    mock_gemini_client_actual_instance = MagicMock()

    with patch(
        "plugins.pipes.gemini_manifold.genai.Client",
        return_value=mock_gemini_client_actual_instance,  # The constructor returns this
    ) as MockedGenAIClientConstructor, patch.object(  # MockedGenAIClientConstructor is the mock of genai.Client class
        Pipe, "_add_log_handler", MagicMock()
    ), patch(
        "sys.stdout", MagicMock()
    ):
        pipe = Pipe()
        # Initialize with base data from mock_pipe_valves_data
        pipe.valves = Pipe.Valves(**mock_pipe_valves_data)
        # Yield both the pipe instance and the mock for genai.Client constructor
        yield pipe, MockedGenAIClientConstructor

    # Teardown: Clear caches to ensure clean state for subsequent tests
    Pipe._get_or_create_genai_client.cache_clear()
    # Check if _get_genai_models has a cache attribute before trying to clear it
    if hasattr(pipe._get_genai_models, "cache"):
        cache_instance = getattr(pipe._get_genai_models, "cache")
        if cache_instance:
            await cast(BaseCache, cache_instance).clear()


# endregion Fixtures


# region Test _get_or_create_genai_client
def test_pipe_initialization_with_api_key(mock_pipe_valves_data):
    """
    Tests basic Pipe initialization and client creation when an API key is provided.
    """
    mock_gemini_client_instance = MagicMock()

    with patch(
        "plugins.pipes.gemini_manifold.genai.Client",
        return_value=mock_gemini_client_instance,
    ) as MockedGenAIClientConstructor, patch.object(
        Pipe, "_add_log_handler", MagicMock()
    ), patch(
        "sys.stdout", MagicMock()
    ):
        try:
            pipe_instance = Pipe()
            pipe_instance.valves = Pipe.Valves(**mock_pipe_valves_data)

            assert isinstance(pipe_instance.valves, Pipe.Valves)
            assert (
                pipe_instance.valves.GEMINI_API_KEY
                == "test_default_api_key_from_valves"
            )

            # Trigger client creation
            pipe_instance._get_user_client(
                pipe_instance.valves, "test_user_email@example.com"
            )

            MockedGenAIClientConstructor.assert_called_once_with(
                api_key="test_default_api_key_from_valves",
                http_options=gemini_types.HttpOptions(
                    base_url="https://test.googleapis.com"
                ),
            )
        finally:
            Pipe._get_or_create_genai_client.cache_clear()


def test_get_user_client_no_auth_provided_raises_error(mock_pipe_valves_data):
    """
    Tests that genai.Client is NOT called when neither GEMINI_API_KEY
    nor VERTEX_PROJECT is provided and an error is raised.
    """
    # Configure valves to have no API key and no Vertex AI project
    mock_pipe_valves_data["GEMINI_API_KEY"] = None
    mock_pipe_valves_data["USE_VERTEX_AI"] = False  # Explicitly set to False
    mock_pipe_valves_data["VERTEX_PROJECT"] = None
    # Ensure USER_MUST_PROVIDE_AUTH_CONFIG is False so the check happens inside _get_or_create_genai_client
    mock_pipe_valves_data["USER_MUST_PROVIDE_AUTH_CONFIG"] = False
    mock_pipe_valves_data["AUTH_WHITELIST"] = None  # Ensure user is not whitelisted

    mock_gemini_client_instance = MagicMock()

    with patch(
        "plugins.pipes.gemini_manifold.genai.Client",
        return_value=mock_gemini_client_instance,
    ) as MockedGenAIClientConstructor, patch.object(
        Pipe, "_add_log_handler", MagicMock()
    ), patch(
        "sys.stdout", MagicMock()  # Suppress log output during test
    ):
        pipe_instance = Pipe()
        pipe_instance.valves = Pipe.Valves(**mock_pipe_valves_data)

        # We expect a ValueError from _get_user_client
        with pytest.raises(ValueError):
            pipe_instance._get_user_client(
                pipe_instance.valves, "test_user_email@example.com"
            )

        # Assert that genai.Client was NOT called
        MockedGenAIClientConstructor.assert_not_called()

        # Clean up cache for _get_or_create_genai_client
        Pipe._get_or_create_genai_client.cache_clear()


def test_client_creation_uses_gemini_api_when_configured(pipe_instance_fixture):
    """
    Tests that Gemini Developer API client is created when GEMINI_API_KEY is provided
    and USE_VERTEX_AI is False.
    Assumes USER_MUST_PROVIDE_AUTH_CONFIG is False.
    """
    pipe, MockedGenAIClientConstructor = pipe_instance_fixture
    Pipe._get_or_create_genai_client.cache_clear()  # Ensure fresh call for this test's params

    # Configure valves for this specific scenario
    pipe.valves.GEMINI_API_KEY = "test_gemini_key_scenario1"
    pipe.valves.USE_VERTEX_AI = False
    pipe.valves.VERTEX_PROJECT = None  # Should be ignored
    pipe.valves.GEMINI_API_BASE_URL = "https://gemini.specific.example.com"
    # USER_MUST_PROVIDE_AUTH_CONFIG is False from mock_pipe_valves_data

    # Act
    client = pipe._get_user_client(pipe.valves, "testuser1@example.com")

    # Assert
    MockedGenAIClientConstructor.assert_called_once_with(
        api_key="test_gemini_key_scenario1",
        http_options=gemini_types.HttpOptions(
            base_url="https://gemini.specific.example.com"
        ),
    )
    assert client is MockedGenAIClientConstructor.return_value
    Pipe._get_or_create_genai_client.cache_clear()  # Cleanup


def test_client_creation_uses_vertex_ai_when_configured(pipe_instance_fixture):
    """
    Tests that Vertex AI client is created when USE_VERTEX_AI is True
    and VERTEX_PROJECT is provided.
    Assumes USER_MUST_PROVIDE_AUTH_CONFIG is False.
    """
    pipe, MockedGenAIClientConstructor = pipe_instance_fixture
    Pipe._get_or_create_genai_client.cache_clear()

    # Configure valves for this specific scenario
    pipe.valves.GEMINI_API_KEY = "should_be_ignored_key"  # Should be ignored for Vertex
    pipe.valves.USE_VERTEX_AI = True
    pipe.valves.VERTEX_PROJECT = "test_vertex_project_id"
    pipe.valves.VERTEX_LOCATION = "europe-west4"
    # USER_MUST_PROVIDE_AUTH_CONFIG is False from mock_pipe_valves_data

    # Act
    client = pipe._get_user_client(pipe.valves, "testuser2@example.com")

    # Assert
    MockedGenAIClientConstructor.assert_called_once_with(
        vertexai=True, project="test_vertex_project_id", location="europe-west4"
    )
    assert client is MockedGenAIClientConstructor.return_value
    Pipe._get_or_create_genai_client.cache_clear()


def test_client_creation_falls_back_to_gemini_api_with_warning(pipe_instance_fixture):
    """
    Tests that Gemini Developer API client is used with a warning when USE_VERTEX_AI is True,
    VERTEX_PROJECT is not provided, but GEMINI_API_KEY is available.
    Assumes USER_MUST_PROVIDE_AUTH_CONFIG is False.
    """
    pipe, MockedGenAIClientConstructor = pipe_instance_fixture
    Pipe._get_or_create_genai_client.cache_clear()

    # Configure valves for this specific scenario
    pipe.valves.GEMINI_API_KEY = "test_fallback_gemini_key"
    pipe.valves.USE_VERTEX_AI = True  # Attempt to use Vertex
    pipe.valves.VERTEX_PROJECT = None  # But no project ID
    pipe.valves.GEMINI_API_BASE_URL = "https://fallback.gemini.example.com"
    # USER_MUST_PROVIDE_AUTH_CONFIG is False from mock_pipe_valves_data

    # Patch the logger used within the method being tested
    with patch("plugins.pipes.gemini_manifold.log.warning") as mock_log_warning:
        # Act
        client = pipe._get_user_client(pipe.valves, "testuser3@example.com")

        # Assert log warning
        mock_log_warning.assert_called_once_with(
            "Vertex AI is enabled but no project is set. Using Gemini Developer API."
        )

    # Assert client creation (should be Gemini API)
    MockedGenAIClientConstructor.assert_called_once_with(
        api_key="test_fallback_gemini_key",
        http_options=gemini_types.HttpOptions(
            base_url="https://fallback.gemini.example.com"
        ),
    )
    assert client is MockedGenAIClientConstructor.return_value
    Pipe._get_or_create_genai_client.cache_clear()


# endregion Test _get_or_create_genai_client


# region Test USER_MUST_PROVIDE_AUTH_CONFIG=True scenarios
USER_EMAIL_UNPRIVILEGED = "unprivileged_user@example.com"
ADMIN_API_KEY_DEFAULT = "admin_api_key_should_not_be_used"
ADMIN_VERTEX_PROJECT_DEFAULT = "admin_vertex_project_should_not_be_used"
ADMIN_BASE_URL_DEFAULT = "https://admin.default.api.com"
ADMIN_VERTEX_LOCATION_DEFAULT = "admin-default-location"


def test_user_must_auth_no_user_key_provided_errors(pipe_instance_fixture):
    """
    USER_MUST_PROVIDE_AUTH_CONFIG=True.
    User does NOT provide GEMINI_API_KEY in UserValves.
    Expected: ValueError, Client not called.
    """
    pipe, MockedGenAIClientConstructor = pipe_instance_fixture
    Pipe._get_or_create_genai_client.cache_clear()

    # Setup admin/default valves
    pipe.valves.USER_MUST_PROVIDE_AUTH_CONFIG = True
    pipe.valves.AUTH_WHITELIST = None
    pipe.valves.GEMINI_API_KEY = ADMIN_API_KEY_DEFAULT
    pipe.valves.VERTEX_PROJECT = ADMIN_VERTEX_PROJECT_DEFAULT

    # User provides no API key
    user_valves_instance = Pipe.UserValves(GEMINI_API_KEY=None)
    merged_valves = pipe._get_merged_valves(
        pipe.valves, user_valves_instance, USER_EMAIL_UNPRIVILEGED
    )

    with pytest.raises(ValueError) as excinfo:
        pipe._get_user_client(merged_valves, USER_EMAIL_UNPRIVILEGED)

    assert "User must provide their own authentication configuration" in str(
        excinfo.value
    )
    MockedGenAIClientConstructor.assert_not_called()
    Pipe._get_or_create_genai_client.cache_clear()


def test_user_must_auth_user_provides_gemini_key_uses_user_creds(pipe_instance_fixture):
    """
    USER_MUST_PROVIDE_AUTH_CONFIG=True.
    User provides GEMINI_API_KEY and USE_VERTEX_AI=False in UserValves.
    Expected: Gemini Developer API client with user's credentials.
    """
    pipe, MockedGenAIClientConstructor = pipe_instance_fixture
    Pipe._get_or_create_genai_client.cache_clear()

    # Setup admin/default valves
    pipe.valves.USER_MUST_PROVIDE_AUTH_CONFIG = True
    pipe.valves.AUTH_WHITELIST = None
    pipe.valves.GEMINI_API_KEY = ADMIN_API_KEY_DEFAULT  # Admin key
    pipe.valves.VERTEX_PROJECT = ADMIN_VERTEX_PROJECT_DEFAULT  # Admin project
    pipe.valves.GEMINI_API_BASE_URL = ADMIN_BASE_URL_DEFAULT  # Admin base URL

    # User provides their own Gemini key and base URL
    user_api_key = "user_specific_gemini_key"
    user_base_url = "https://user.specific.api.com"
    user_valves_instance = Pipe.UserValves(
        GEMINI_API_KEY=user_api_key,
        USE_VERTEX_AI=False,
        GEMINI_API_BASE_URL=user_base_url,
    )
    merged_valves = pipe._get_merged_valves(
        pipe.valves, user_valves_instance, USER_EMAIL_UNPRIVILEGED
    )

    # Act
    client = pipe._get_user_client(merged_valves, USER_EMAIL_UNPRIVILEGED)

    # Assert
    MockedGenAIClientConstructor.assert_called_once_with(
        api_key=user_api_key,  # Should use user's API key
        http_options=gemini_types.HttpOptions(
            base_url=user_base_url
        ),  # Should use user's base URL
    )
    assert client is MockedGenAIClientConstructor.return_value
    Pipe._get_or_create_genai_client.cache_clear()


def test_user_must_auth_user_tries_vertex_no_user_gemini_key_errors(
    pipe_instance_fixture,
):
    """
    USER_MUST_PROVIDE_AUTH_CONFIG=True.
    User attempts to use Vertex (USE_VERTEX_AI=True, VERTEX_PROJECT set in UserValves)
    but does NOT provide GEMINI_API_KEY in UserValves.
    Expected: ValueError because user's Vertex usage is denied, and they lack a fallback Gemini key. Client not called.
    """
    pipe, MockedGenAIClientConstructor = pipe_instance_fixture
    Pipe._get_or_create_genai_client.cache_clear()

    # Setup admin/default valves
    pipe.valves.USER_MUST_PROVIDE_AUTH_CONFIG = True
    pipe.valves.AUTH_WHITELIST = None
    pipe.valves.GEMINI_API_KEY = ADMIN_API_KEY_DEFAULT
    pipe.valves.VERTEX_PROJECT = ADMIN_VERTEX_PROJECT_DEFAULT

    # User attempts Vertex but provides no Gemini API key
    user_valves_instance = Pipe.UserValves(
        USE_VERTEX_AI=True,
        VERTEX_PROJECT="user_tries_this_project",
        GEMINI_API_KEY=None,  # Crucially, no user Gemini key
    )
    merged_valves = pipe._get_merged_valves(
        pipe.valves, user_valves_instance, USER_EMAIL_UNPRIVILEGED
    )

    # Merged valves should have forced USE_VERTEX_AI to False and GEMINI_API_KEY to user's (which is None)
    assert merged_valves.USE_VERTEX_AI is False
    assert merged_valves.GEMINI_API_KEY is None

    with pytest.raises(ValueError) as excinfo:
        pipe._get_user_client(merged_valves, USER_EMAIL_UNPRIVILEGED)

    assert "User must provide their own authentication configuration" in str(
        excinfo.value
    )
    MockedGenAIClientConstructor.assert_not_called()
    Pipe._get_or_create_genai_client.cache_clear()


def test_user_must_auth_user_tries_vertex_with_user_gemini_key_falls_back_to_user_gemini(
    pipe_instance_fixture,
):
    """
    USER_MUST_PROVIDE_AUTH_CONFIG=True.
    User attempts to use Vertex (USE_VERTEX_AI=True in UserValves)
    AND provides GEMINI_API_KEY in UserValves.
    Expected: Falls back to Gemini Developer API using user's Gemini key, as user Vertex usage is denied.
    """
    pipe, MockedGenAIClientConstructor = pipe_instance_fixture
    Pipe._get_or_create_genai_client.cache_clear()

    # Setup admin/default valves
    pipe.valves.USER_MUST_PROVIDE_AUTH_CONFIG = True
    pipe.valves.AUTH_WHITELIST = None
    pipe.valves.GEMINI_API_KEY = ADMIN_API_KEY_DEFAULT
    pipe.valves.VERTEX_PROJECT = ADMIN_VERTEX_PROJECT_DEFAULT
    pipe.valves.GEMINI_API_BASE_URL = ADMIN_BASE_URL_DEFAULT  # Admin base URL

    # User attempts Vertex but also provides a Gemini key and their own base URL
    user_fallback_api_key = "user_fallback_gemini_key"
    user_fallback_base_url = "https://user.fallback.api.com"
    user_valves_instance = Pipe.UserValves(
        USE_VERTEX_AI=True,  # User attempts this
        VERTEX_PROJECT="user_tries_this_project_too",  # User attempts this
        GEMINI_API_KEY=user_fallback_api_key,  # User provides this
        GEMINI_API_BASE_URL=user_fallback_base_url,  # User provides this
    )
    merged_valves = pipe._get_merged_valves(
        pipe.valves, user_valves_instance, USER_EMAIL_UNPRIVILEGED
    )

    # Merged valves should have forced USE_VERTEX_AI to False, VERTEX_PROJECT to None,
    # and GEMINI_API_KEY to user's.
    assert merged_valves.USE_VERTEX_AI is False
    assert merged_valves.VERTEX_PROJECT is None
    assert merged_valves.GEMINI_API_KEY == user_fallback_api_key
    assert merged_valves.GEMINI_API_BASE_URL == user_fallback_base_url

    # Act
    client = pipe._get_user_client(merged_valves, USER_EMAIL_UNPRIVILEGED)

    # Assert: Client should be Gemini Developer API with user's fallback key and base URL
    MockedGenAIClientConstructor.assert_called_once_with(
        api_key=user_fallback_api_key,
        http_options=gemini_types.HttpOptions(base_url=user_fallback_base_url),
    )
    assert client is MockedGenAIClientConstructor.return_value
    Pipe._get_or_create_genai_client.cache_clear()


# endregion Test USER_MUST_PROVIDE_AUTH_CONFIG=True scenarios


# region Test USER_MUST_PROVIDE_AUTH_CONFIG=True with whitelisted user
# You might already have these or similar constants
USER_EMAIL_WHITELISTED = "whitelisted_user@example.com"
ADMIN_GEMINI_KEY = "admin_default_gemini_key"
ADMIN_GEMINI_BASE_URL = "https://admin.default.gemini.api.com"
ADMIN_VERTEX_PROJECT = "admin_default_vertex_project"
ADMIN_VERTEX_LOCATION = "admin_default_vertex_location"


def test_whitelist_user_no_uservalves_uses_admin_gemini_config(pipe_instance_fixture):
    """
    USER_MUST_PROVIDE_AUTH_CONFIG=True, user is whitelisted.
    User provides NO UserValves. Admin configured for Gemini API.
    Expected: Uses admin's Gemini API key and base URL.
    """
    pipe, MockedGenAIClientConstructor = pipe_instance_fixture
    Pipe._get_or_create_genai_client.cache_clear()

    # Setup admin/default valves
    pipe.valves.USER_MUST_PROVIDE_AUTH_CONFIG = True
    pipe.valves.AUTH_WHITELIST = USER_EMAIL_WHITELISTED
    pipe.valves.GEMINI_API_KEY = ADMIN_GEMINI_KEY
    pipe.valves.GEMINI_API_BASE_URL = ADMIN_GEMINI_BASE_URL
    pipe.valves.USE_VERTEX_AI = False
    pipe.valves.VERTEX_PROJECT = None  # Ensure no Vertex config from admin

    # User provides no specific valves
    user_valves_instance = Pipe.UserValves()  # Empty or default UserValves
    merged_valves = pipe._get_merged_valves(
        pipe.valves, user_valves_instance, USER_EMAIL_WHITELISTED
    )

    # Act
    client = pipe._get_user_client(merged_valves, USER_EMAIL_WHITELISTED)

    # Assert: Should use admin's Gemini config
    MockedGenAIClientConstructor.assert_called_once_with(
        api_key=ADMIN_GEMINI_KEY,
        http_options=gemini_types.HttpOptions(base_url=ADMIN_GEMINI_BASE_URL),
    )
    assert client is MockedGenAIClientConstructor.return_value
    Pipe._get_or_create_genai_client.cache_clear()


def test_whitelist_user_no_uservalves_uses_admin_vertex_config(pipe_instance_fixture):
    """
    USER_MUST_PROVIDE_AUTH_CONFIG=True, user is whitelisted.
    User provides NO UserValves. Admin configured for Vertex AI.
    Expected: Uses admin's Vertex project and location.
    """
    pipe, MockedGenAIClientConstructor = pipe_instance_fixture
    Pipe._get_or_create_genai_client.cache_clear()

    # Setup admin/default valves
    pipe.valves.USER_MUST_PROVIDE_AUTH_CONFIG = True
    pipe.valves.AUTH_WHITELIST = USER_EMAIL_WHITELISTED
    pipe.valves.GEMINI_API_KEY = None  # Ensure no Gemini config from admin
    pipe.valves.USE_VERTEX_AI = True
    pipe.valves.VERTEX_PROJECT = ADMIN_VERTEX_PROJECT
    pipe.valves.VERTEX_LOCATION = ADMIN_VERTEX_LOCATION

    # User provides no specific valves
    user_valves_instance = Pipe.UserValves()
    merged_valves = pipe._get_merged_valves(
        pipe.valves, user_valves_instance, USER_EMAIL_WHITELISTED
    )

    # Act
    client = pipe._get_user_client(merged_valves, USER_EMAIL_WHITELISTED)

    # Assert: Should use admin's Vertex config
    MockedGenAIClientConstructor.assert_called_once_with(
        vertexai=True, project=ADMIN_VERTEX_PROJECT, location=ADMIN_VERTEX_LOCATION
    )
    assert client is MockedGenAIClientConstructor.return_value
    Pipe._get_or_create_genai_client.cache_clear()


def test_whitelist_user_provides_own_gemini_key_overrides_admin(pipe_instance_fixture):
    """
    USER_MUST_PROVIDE_AUTH_CONFIG=True, user is whitelisted.
    User provides their OWN Gemini API key in UserValves.
    Expected: Uses user's Gemini API key, ignoring admin's.
    """
    pipe, MockedGenAIClientConstructor = pipe_instance_fixture
    Pipe._get_or_create_genai_client.cache_clear()

    # Setup admin/default valves (admin also has a Gemini key)
    pipe.valves.USER_MUST_PROVIDE_AUTH_CONFIG = True
    pipe.valves.AUTH_WHITELIST = USER_EMAIL_WHITELISTED
    pipe.valves.GEMINI_API_KEY = ADMIN_GEMINI_KEY  # Admin's key, should be overridden
    pipe.valves.GEMINI_API_BASE_URL = (
        ADMIN_GEMINI_BASE_URL  # Admin's base, should be overridden
    )
    pipe.valves.USE_VERTEX_AI = False

    # User provides their own Gemini key and base URL
    user_specific_key = "user_whitelisted_gemini_key"
    user_specific_base_url = "https://user.whitelisted.gemini.api.com"
    user_valves_instance = Pipe.UserValves(
        GEMINI_API_KEY=user_specific_key,
        GEMINI_API_BASE_URL=user_specific_base_url,
        USE_VERTEX_AI=False,  # Explicitly user wants Gemini
    )
    merged_valves = pipe._get_merged_valves(
        pipe.valves, user_valves_instance, USER_EMAIL_WHITELISTED
    )

    # Act
    client = pipe._get_user_client(merged_valves, USER_EMAIL_WHITELISTED)

    # Assert: Should use user's provided Gemini config
    MockedGenAIClientConstructor.assert_called_once_with(
        api_key=user_specific_key,
        http_options=gemini_types.HttpOptions(base_url=user_specific_base_url),
    )
    assert client is MockedGenAIClientConstructor.return_value
    Pipe._get_or_create_genai_client.cache_clear()


def test_whitelist_user_provides_own_vertex_config_overrides_admin(
    pipe_instance_fixture,
):
    """
    USER_MUST_PROVIDE_AUTH_CONFIG=True, user is whitelisted.
    User provides their OWN Vertex project/location in UserValves.
    Expected: Uses user's Vertex config, ignoring admin's.
    """
    pipe, MockedGenAIClientConstructor = pipe_instance_fixture
    Pipe._get_or_create_genai_client.cache_clear()

    # Setup admin/default valves (admin also has Vertex config)
    pipe.valves.USER_MUST_PROVIDE_AUTH_CONFIG = True
    pipe.valves.AUTH_WHITELIST = USER_EMAIL_WHITELISTED
    pipe.valves.USE_VERTEX_AI = True  # Admin default
    pipe.valves.VERTEX_PROJECT = (
        ADMIN_VERTEX_PROJECT  # Admin's project, should be overridden
    )
    pipe.valves.VERTEX_LOCATION = (
        ADMIN_VERTEX_LOCATION  # Admin's location, should be overridden
    )

    # User provides their own Vertex config
    user_specific_project = "user_whitelisted_vertex_project"
    user_specific_location = "user-whitelisted-vertex-location"
    user_valves_instance = Pipe.UserValves(
        USE_VERTEX_AI=True,  # User explicitly wants Vertex
        VERTEX_PROJECT=user_specific_project,
        VERTEX_LOCATION=user_specific_location,
    )
    merged_valves = pipe._get_merged_valves(
        pipe.valves, user_valves_instance, USER_EMAIL_WHITELISTED
    )

    # Act
    client = pipe._get_user_client(merged_valves, USER_EMAIL_WHITELISTED)

    # Assert: Should use user's provided Vertex config
    MockedGenAIClientConstructor.assert_called_once_with(
        vertexai=True, project=user_specific_project, location=user_specific_location
    )
    assert client is MockedGenAIClientConstructor.return_value
    Pipe._get_or_create_genai_client.cache_clear()


# endregion Test USER_MUST_PROVIDE_AUTH_CONFIG=True with whitelisted user


# region Test user's ability to override admin's settings
# You might already have these or similar constants
USER_EMAIL_REGULAR = (
    "regular_user@example.com"  # A non-admin, non-whitelisted (for these tests) user
)
ADMIN_GEMINI_KEY = "admin_default_gemini_key"
ADMIN_GEMINI_BASE_URL = "https://admin.default.gemini.api.com"
ADMIN_VERTEX_PROJECT = "admin_default_vertex_project"
ADMIN_VERTEX_LOCATION = "admin_default_vertex_location"

USER_GEMINI_KEY = "user_specific_gemini_key"
USER_GEMINI_BASE_URL = "https://user.specific.gemini.api.com"
USER_VERTEX_PROJECT = "user_specific_vertex_project"
USER_VERTEX_LOCATION = "user_specific_vertex_location"


def test_user_opts_out_of_admin_vertex_to_user_gemini(pipe_instance_fixture):
    """
    USER_MUST_PROVIDE_AUTH_CONFIG=False. Admin uses Vertex.
    User provides UserValves to opt-out (USE_VERTEX_AI=False) and use their own Gemini key.
    Expected: Gemini Developer API client with user's key.
    """
    pipe, MockedGenAIClientConstructor = pipe_instance_fixture
    Pipe._get_or_create_genai_client.cache_clear()

    # Setup admin/default valves: Admin is configured for Vertex
    pipe.valves.USER_MUST_PROVIDE_AUTH_CONFIG = False
    pipe.valves.AUTH_WHITELIST = None  # Not relevant here
    pipe.valves.USE_VERTEX_AI = True
    pipe.valves.VERTEX_PROJECT = ADMIN_VERTEX_PROJECT
    pipe.valves.VERTEX_LOCATION = ADMIN_VERTEX_LOCATION
    pipe.valves.GEMINI_API_KEY = ADMIN_GEMINI_KEY  # Admin might also have a Gemini key

    # User provides UserValves to opt-out of Vertex and use their own Gemini key
    user_valves_instance = Pipe.UserValves(
        USE_VERTEX_AI=False,  # User explicitly wants Gemini
        GEMINI_API_KEY=USER_GEMINI_KEY,
        GEMINI_API_BASE_URL=USER_GEMINI_BASE_URL,
    )
    merged_valves = pipe._get_merged_valves(
        pipe.valves, user_valves_instance, USER_EMAIL_REGULAR
    )

    # Act
    client = pipe._get_user_client(merged_valves, USER_EMAIL_REGULAR)

    # Assert: Should use user's Gemini config
    MockedGenAIClientConstructor.assert_called_once_with(
        api_key=USER_GEMINI_KEY,
        http_options=gemini_types.HttpOptions(base_url=USER_GEMINI_BASE_URL),
    )
    assert client is MockedGenAIClientConstructor.return_value
    Pipe._get_or_create_genai_client.cache_clear()


def test_user_opts_in_to_vertex_from_admin_gemini(pipe_instance_fixture):
    """
    USER_MUST_PROVIDE_AUTH_CONFIG=False. Admin uses Gemini API.
    User provides UserValves to opt-in (USE_VERTEX_AI=True) and use their own Vertex project.
    Expected: Vertex AI client with user's project.
    """
    pipe, MockedGenAIClientConstructor = pipe_instance_fixture
    Pipe._get_or_create_genai_client.cache_clear()

    # Setup admin/default valves: Admin is configured for Gemini
    pipe.valves.USER_MUST_PROVIDE_AUTH_CONFIG = False
    pipe.valves.AUTH_WHITELIST = None
    pipe.valves.GEMINI_API_KEY = ADMIN_GEMINI_KEY
    pipe.valves.GEMINI_API_BASE_URL = ADMIN_GEMINI_BASE_URL
    pipe.valves.USE_VERTEX_AI = False
    pipe.valves.VERTEX_PROJECT = None  # Admin has no Vertex project

    # User provides UserValves to opt-in to Vertex with their own project
    user_valves_instance = Pipe.UserValves(
        USE_VERTEX_AI=True,  # User explicitly wants Vertex
        VERTEX_PROJECT=USER_VERTEX_PROJECT,
        VERTEX_LOCATION=USER_VERTEX_LOCATION,
        # User might or might not provide a GEMINI_API_KEY, shouldn't matter for Vertex
    )
    merged_valves = pipe._get_merged_valves(
        pipe.valves, user_valves_instance, USER_EMAIL_REGULAR
    )

    # Act
    client = pipe._get_user_client(merged_valves, USER_EMAIL_REGULAR)

    # Assert: Should use user's Vertex config
    MockedGenAIClientConstructor.assert_called_once_with(
        vertexai=True, project=USER_VERTEX_PROJECT, location=USER_VERTEX_LOCATION
    )
    assert client is MockedGenAIClientConstructor.return_value
    Pipe._get_or_create_genai_client.cache_clear()


def test_user_overrides_admin_vertex_project_location(pipe_instance_fixture):
    """
    USER_MUST_PROVIDE_AUTH_CONFIG=False. Admin uses Vertex.
    User provides UserValves with different Vertex project and location.
    Expected: Vertex AI client with user's specified project and location.
    """
    pipe, MockedGenAIClientConstructor = pipe_instance_fixture
    Pipe._get_or_create_genai_client.cache_clear()

    # Setup admin/default valves: Admin is configured for Vertex
    pipe.valves.USER_MUST_PROVIDE_AUTH_CONFIG = False
    pipe.valves.AUTH_WHITELIST = None
    pipe.valves.USE_VERTEX_AI = True
    pipe.valves.VERTEX_PROJECT = ADMIN_VERTEX_PROJECT  # Admin's project
    pipe.valves.VERTEX_LOCATION = ADMIN_VERTEX_LOCATION  # Admin's location

    # User provides UserValves to override Vertex project and location
    # USE_VERTEX_AI can be None in UserValves if admin already set it to True,
    # or True to be explicit.
    user_valves_instance = Pipe.UserValves(
        USE_VERTEX_AI=True,  # Or None, as admin default is True
        VERTEX_PROJECT=USER_VERTEX_PROJECT,  # User's override
        VERTEX_LOCATION=USER_VERTEX_LOCATION,  # User's override
    )
    merged_valves = pipe._get_merged_valves(
        pipe.valves, user_valves_instance, USER_EMAIL_REGULAR
    )

    # Act
    client = pipe._get_user_client(merged_valves, USER_EMAIL_REGULAR)

    # Assert: Should use user's overridden Vertex config
    MockedGenAIClientConstructor.assert_called_once_with(
        vertexai=True, project=USER_VERTEX_PROJECT, location=USER_VERTEX_LOCATION
    )
    assert client is MockedGenAIClientConstructor.return_value
    Pipe._get_or_create_genai_client.cache_clear()


# endregion Test user's ability to override admin's settings


# region Test _get_genai_models
# TODO: Add tests for _get_genai_models
# endregion Test _get_genai_models


# region Test GeminiContentBuilder
@pytest.mark.asyncio
async def test_builder_build_contents_simple_user_text(pipe_instance_fixture):
    """
    Tests conversion of a simple user text message into genai.types.Content.
    """
    # Reset mocks for test isolation
    mock_chats_module.reset_mock()
    mock_misc_module.reset_mock()

    pipe_instance, _ = pipe_instance_fixture
    messages_body = [{"role": "user", "content": "Hello!"}]
    mock_event_emitter = AsyncMock()
    mock_user_data = {
        "id": "test_user_id",
        "email": "test@example.com",
        "name": "Test User",
        "role": "user",
    }
    # Create a mock for the new dependency
    mock_files_api_manager = MagicMock()

    # The builder fetches chat history, mock it to return None for this test
    mock_chats_module.Chats.get_chat_by_id_and_user_id.return_value = None
    # The builder uses pop_system_message, mock its behavior
    mock_misc_module.pop_system_message.return_value = (None, messages_body)

    builder = GeminiContentBuilder(
        messages_body=messages_body,  # type: ignore
        metadata_body={"chat_id": "test_chat_id"},  # type: ignore
        user_data=mock_user_data,  # type: ignore
        event_emitter=mock_event_emitter,
        valves=pipe_instance.valves,
<<<<<<< HEAD
        vertexai=False,  # Explicitly set for clarity
=======
        files_api_manager=mock_files_api_manager,  # Pass the new mock
>>>>>>> 7380268f
    )

    with patch(
        "plugins.pipes.gemini_manifold.types.Part.from_text"
    ) as mock_part_from_text:
        # The mock Part object needs a 'text' attribute for the new check in `build_contents`.
        mock_text_part = MagicMock(spec=gemini_types.Part)
        mock_text_part.text = "Hello!"
        mock_part_from_text.return_value = mock_text_part

        contents = await builder.build_contents()

        mock_misc_module.pop_system_message.assert_called_once_with(messages_body)
        mock_part_from_text.assert_called_once_with(text="Hello!")
        assert len(contents) == 1
        content_item = contents[0]
        assert content_item.role == "user"
        assert content_item.parts is not None
        assert len(content_item.parts) == 1
        assert content_item.parts[0] == mock_text_part
        # A warning toast is emitted when messages_db is not found
        mock_event_emitter.assert_called_once()
        assert mock_event_emitter.call_args[0][0]["type"] == "notification"
        assert mock_event_emitter.call_args[0][0]["data"]["type"] == "warning"


@pytest.mark.asyncio
async def test_builder_build_contents_youtube_link_mixed_with_text(
    pipe_instance_fixture,
):
    """
    Tests that a user message with text and a YouTube URL is correctly
    parsed into interleaved text and file_data parts.
    """
    # Reset mocks for test isolation
    mock_chats_module.reset_mock()
    mock_misc_module.reset_mock()

    pipe_instance, _ = pipe_instance_fixture
    # Ensure we test the non-Vertex AI path for file_data creation
    pipe_instance.valves.USE_VERTEX_AI = False

    # Arrange: Inputs
    youtube_url = "https://www.youtube.com/watch?v=dQw4w9WgXcQ"
    text_before_raw = "Look at this: "
    text_after_raw = " it's great!"
    text_before_stripped = text_before_raw.strip()
    text_after_stripped = text_after_raw.strip()
    user_content_string = f"{text_before_raw}{youtube_url}{text_after_raw}"
    messages_body = [{"role": "user", "content": user_content_string}]
    mock_event_emitter = AsyncMock()
    mock_user_data = {
        "id": "test_user_id",
        "email": "test@example.com",
        "name": "Test User",
        "role": "user",
    }
    # Create a mock for the new dependency
    mock_files_api_manager = MagicMock()

    # Mock DB and system prompt extraction
    mock_chats_module.Chats.get_chat_by_id_and_user_id.return_value = None
    mock_misc_module.pop_system_message.return_value = (None, messages_body)

    builder = GeminiContentBuilder(
        messages_body=messages_body,  # type: ignore
        metadata_body={"chat_id": "test_chat_id"},  # type: ignore
        user_data=mock_user_data,  # type: ignore
        event_emitter=mock_event_emitter,
        valves=pipe_instance.valves,
<<<<<<< HEAD
        vertexai=False,  # Explicitly set for clarity
=======
        files_api_manager=mock_files_api_manager,  # Pass the new mock
>>>>>>> 7380268f
    )

    # Mock part objects need 'text' attribute for new checks
    mock_text_part_before_obj = MagicMock(spec=gemini_types.Part, name="TextPartBefore")
    mock_text_part_before_obj.text = text_before_stripped
    mock_text_part_after_obj = MagicMock(spec=gemini_types.Part, name="TextPartAfter")
    mock_text_part_after_obj.text = text_after_stripped

    with patch(
        "plugins.pipes.gemini_manifold.types.Part.from_text"
    ) as mock_part_from_text:

        def from_text_side_effect(text):
            if text == text_before_stripped:
                return mock_text_part_before_obj
            if text == text_after_stripped:
                return mock_text_part_after_obj
            generic_mock = MagicMock(
                spec=gemini_types.Part, name=f"GenericTextPart_{text[:10]}"
            )
            generic_mock.text = text
            return generic_mock

        mock_part_from_text.side_effect = from_text_side_effect

        # Act
        contents = await builder.build_contents()

        # Assert
        assert len(contents) == 1
        content_item = contents[0]
        assert content_item.role == "user"
        assert content_item.parts is not None
        assert len(content_item.parts) == 3

        # Assertions for correct part segmentation and ordering
        assert mock_part_from_text.call_count == 2
        expected_calls = [
            call(text=text_before_stripped),
            call(text=text_after_stripped),
        ]
        mock_part_from_text.assert_has_calls(expected_calls, any_order=True)

        # Part 1: Text before the YouTube link
        assert content_item.parts[0] is mock_text_part_before_obj

        # Part 2: The YouTube link
        youtube_part = content_item.parts[1]
        assert isinstance(youtube_part, gemini_types.Part)
        assert hasattr(youtube_part, "file_data")
        assert youtube_part.file_data is not None
        assert youtube_part.file_data.file_uri == youtube_url
        # A real file part should have a falsy .text attribute
        assert not youtube_part.text

        # Part 3: Text after the YouTube link
        assert content_item.parts[2] is mock_text_part_after_obj

        # A warning toast is emitted when messages_db is not found
        mock_event_emitter.assert_called_once()


@pytest.mark.asyncio
async def test_builder_build_contents_user_text_with_pdf(pipe_instance_fixture):
    """
    Tests conversion of a user message with text and an attached PDF file.
    """
    # Reset mocks for test isolation
    mock_chats_module.reset_mock()
    mock_misc_module.reset_mock()

    pipe_instance, _ = pipe_instance_fixture

    # Arrange: Inputs
    user_text_content = "Please analyze this PDF."
    pdf_file_id = "test-pdf-id-001"
    fake_pdf_bytes = b"%PDF-1.4 fake content..."
    pdf_mime_type = "application/pdf"
    messages_body = [{"role": "user", "content": user_text_content}]
    mock_event_emitter = AsyncMock()
    mock_user_data = {
        "id": "test_user_id",
        "email": "test@example.com",
        "name": "Test User",
        "role": "user",
    }

    # Mock the chat object returned by the DB
    mock_chat_from_db = MagicMock()
    mock_chat_from_db.chat = {
        "messages": [
            {
                "role": "user",
                "content": user_text_content,
                # The new code path uses 'files' from the DB message with this structure
                "files": [{"id": pdf_file_id, "type": "file"}],
            },
            {"role": "assistant", "content": ""},  # Placeholder for current response
        ]
    }

    # Mock the DB call and system prompt extraction
    mock_chats_module.Chats.get_chat_by_id_and_user_id.return_value = mock_chat_from_db
    mock_misc_module.pop_system_message.return_value = (None, messages_body)

    # Create a mock for the new dependency and its methods
    mock_files_api_manager = AsyncMock()
    mock_files_api_manager.client.vertexai = False
    mock_gemini_file = MagicMock()
    mock_gemini_file.uri = "gs://fake-bucket/fake-file.pdf"
    mock_gemini_file.mime_type = pdf_mime_type
    mock_files_api_manager.get_or_upload_file.return_value = mock_gemini_file

    builder = GeminiContentBuilder(
        messages_body=messages_body,  # type: ignore
        metadata_body={
            "chat_id": "test_chat_id",
            "features": {"upload_documents": True},  # type: ignore
        },
        user_data=mock_user_data,  # type: ignore
        event_emitter=mock_event_emitter,
        valves=pipe_instance.valves,
<<<<<<< HEAD
        vertexai=False,  # Explicitly set for clarity
    )

    # Mock part objects need 'text' attribute for new checks.
    # A file part should have a falsy .text, a text part should have a truthy .text.
    mock_pdf_part_obj = MagicMock(spec=gemini_types.Part, name="PdfPart")
    mock_pdf_part_obj.text = None
=======
        files_api_manager=mock_files_api_manager,  # Pass the new mock
    )

>>>>>>> 7380268f
    mock_text_part_obj = MagicMock(spec=gemini_types.Part, name="TextPart")
    mock_text_part_obj.text = user_text_content

    # Patch _get_file_data to be async and patch from_text
    with patch(
        "plugins.pipes.gemini_manifold.GeminiContentBuilder._get_file_data",
        new_callable=AsyncMock,
        return_value=(fake_pdf_bytes, pdf_mime_type),
    ) as mock_get_file_data, patch(
        "plugins.pipes.gemini_manifold.types.Part.from_text",
        return_value=mock_text_part_obj,
    ) as mock_part_from_text:
        # Act
        contents = await builder.build_contents()

        # Assert
        mock_chats_module.Chats.get_chat_by_id_and_user_id.assert_called_once_with(
            id="test_chat_id", user_id="test_user_id"
        )
        # The new logic calls _get_file_data from _genai_part_from_uri
        mock_get_file_data.assert_awaited_once_with(pdf_file_id)

        # Assert that the files_api_manager was used correctly
        mock_files_api_manager.get_or_upload_file.assert_awaited_once_with(
            file_bytes=fake_pdf_bytes,
            mime_type=pdf_mime_type,
            owui_file_id=pdf_file_id,
            status_queue=ANY,
        )

        # Assert that the text part was still processed
        mock_part_from_text.assert_called_once_with(text=user_text_content)

        assert len(contents) == 1
        user_content_obj = contents[0]
        assert user_content_obj.role == "user"
        assert user_content_obj.parts is not None
        # The order is now file first, then text, based on the new implementation
        assert len(user_content_obj.parts) == 2

        # Assert the PDF part was created correctly via the new logic
        pdf_part = user_content_obj.parts[0]
        assert isinstance(pdf_part, gemini_types.Part)

        # This assertion now helps the type checker understand that file_data is not None
        assert pdf_part.file_data is not None

        # Pylance will no longer complain about these lines
        assert pdf_part.file_data.file_uri == mock_gemini_file.uri
        assert pdf_part.file_data.mime_type == mock_gemini_file.mime_type

        # Assert the text part is the second part
        assert user_content_obj.parts[1] is mock_text_part_obj
        mock_event_emitter.assert_not_called()


# endregion Test GeminiContentBuilder


def teardown_module(module):
    """Cleans up sys.modules after tests in this file are done."""
    del sys.modules["open_webui.models.chats"]
    del sys.modules["open_webui.models.files"]
    del sys.modules["open_webui.models.functions"]
    del sys.modules["open_webui.storage.provider"]
    del sys.modules["open_webui.utils.misc"]<|MERGE_RESOLUTION|>--- conflicted
+++ resolved
@@ -791,11 +791,7 @@
         user_data=mock_user_data,  # type: ignore
         event_emitter=mock_event_emitter,
         valves=pipe_instance.valves,
-<<<<<<< HEAD
-        vertexai=False,  # Explicitly set for clarity
-=======
         files_api_manager=mock_files_api_manager,  # Pass the new mock
->>>>>>> 7380268f
     )
 
     with patch(
@@ -866,11 +862,7 @@
         user_data=mock_user_data,  # type: ignore
         event_emitter=mock_event_emitter,
         valves=pipe_instance.valves,
-<<<<<<< HEAD
-        vertexai=False,  # Explicitly set for clarity
-=======
         files_api_manager=mock_files_api_manager,  # Pass the new mock
->>>>>>> 7380268f
     )
 
     # Mock part objects need 'text' attribute for new checks
@@ -965,10 +957,9 @@
             {
                 "role": "user",
                 "content": user_text_content,
-                # The new code path uses 'files' from the DB message with this structure
                 "files": [{"id": pdf_file_id, "type": "file"}],
             },
-            {"role": "assistant", "content": ""},  # Placeholder for current response
+            {"role": "assistant", "content": ""},
         ]
     }
 
@@ -993,31 +984,19 @@
         user_data=mock_user_data,  # type: ignore
         event_emitter=mock_event_emitter,
         valves=pipe_instance.valves,
-<<<<<<< HEAD
-        vertexai=False,  # Explicitly set for clarity
-    )
-
-    # Mock part objects need 'text' attribute for new checks.
-    # A file part should have a falsy .text, a text part should have a truthy .text.
-    mock_pdf_part_obj = MagicMock(spec=gemini_types.Part, name="PdfPart")
-    mock_pdf_part_obj.text = None
-=======
-        files_api_manager=mock_files_api_manager,  # Pass the new mock
-    )
-
->>>>>>> 7380268f
-    mock_text_part_obj = MagicMock(spec=gemini_types.Part, name="TextPart")
-    mock_text_part_obj.text = user_text_content
-
-    # Patch _get_file_data to be async and patch from_text
+        files_api_manager=mock_files_api_manager,
+    )
+
+    # REMOVED: No longer need to create a mock Part object for text.
+    # mock_text_part_obj = MagicMock(spec=gemini_types.Part, name="TextPart")
+
+    # Patch _get_file_data to be async.
+    # REMOVED: The patch for `types.Part.from_text` is removed to let the real method run.
     with patch(
         "plugins.pipes.gemini_manifold.GeminiContentBuilder._get_file_data",
         new_callable=AsyncMock,
         return_value=(fake_pdf_bytes, pdf_mime_type),
-    ) as mock_get_file_data, patch(
-        "plugins.pipes.gemini_manifold.types.Part.from_text",
-        return_value=mock_text_part_obj,
-    ) as mock_part_from_text:
+    ) as mock_get_file_data:
         # Act
         contents = await builder.build_contents()
 
@@ -1025,10 +1004,8 @@
         mock_chats_module.Chats.get_chat_by_id_and_user_id.assert_called_once_with(
             id="test_chat_id", user_id="test_user_id"
         )
-        # The new logic calls _get_file_data from _genai_part_from_uri
         mock_get_file_data.assert_awaited_once_with(pdf_file_id)
 
-        # Assert that the files_api_manager was used correctly
         mock_files_api_manager.get_or_upload_file.assert_awaited_once_with(
             file_bytes=fake_pdf_bytes,
             mime_type=pdf_mime_type,
@@ -1036,29 +1013,27 @@
             status_queue=ANY,
         )
 
-        # Assert that the text part was still processed
-        mock_part_from_text.assert_called_once_with(text=user_text_content)
+        # This assertion is no longer needed as we are not mocking `from_text`
+        # mock_part_from_text.assert_called_once_with(text=user_text_content)
 
         assert len(contents) == 1
         user_content_obj = contents[0]
         assert user_content_obj.role == "user"
         assert user_content_obj.parts is not None
-        # The order is now file first, then text, based on the new implementation
         assert len(user_content_obj.parts) == 2
 
-        # Assert the PDF part was created correctly via the new logic
+        # Assert the PDF part was created correctly
         pdf_part = user_content_obj.parts[0]
         assert isinstance(pdf_part, gemini_types.Part)
-
-        # This assertion now helps the type checker understand that file_data is not None
         assert pdf_part.file_data is not None
-
-        # Pylance will no longer complain about these lines
         assert pdf_part.file_data.file_uri == mock_gemini_file.uri
         assert pdf_part.file_data.mime_type == mock_gemini_file.mime_type
 
-        # Assert the text part is the second part
-        assert user_content_obj.parts[1] is mock_text_part_obj
+        # CHANGED: Assert the text part by inspecting its properties, not its identity
+        text_part = user_content_obj.parts[1]
+        assert isinstance(text_part, gemini_types.Part)
+        assert text_part.text == user_text_content
+
         mock_event_emitter.assert_not_called()
 
 
