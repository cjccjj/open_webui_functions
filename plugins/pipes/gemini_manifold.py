"""
title: Gemini Manifold google_genai
id: gemini_manifold_google_genai
description: Manifold function for Gemini Developer API. Supports native image generation, grounding with Google Search and streaming. Uses google-genai.
author: suurt8ll
author_url: https://github.com/suurt8ll
funding_url: https://github.com/suurt8ll/open_webui_functions
license: MIT
version: 1.15.0
requirements: google-genai==1.11.0
"""

# This is a helper function that provides a manifold for Google's Gemini Studio API.
# Be sure to check out my GitHub repository for more information! Contributions, questions and suggestions are very welcome.

# Supported features:
#   - Native image generation (image output), use "gemini-2.0-flash-exp-image-generation"
#   - Display citations in the front-end.
#   - Image input
#   - YouTube video input (automatically detects youtube.com and youtu.be URLs in messages)
#   - Streaming
#   - Grounding with Google Search (this requires installing "Gemini Manifold Companion" >= 1.2.0 filter, see GitHub README)
#   - Safety settings
#   - Each user can decide to use their own API key.
#   - Token usage data
#   - Code execution tool. (Gemini Manifold Companion >= 1.1.0 required)

# Features that are supported by API but not yet implemented in the manifold:
#   TODO Audio input support.
#   TODO Video input support (other than YouTube URLs).
#   TODO PDF (other documents?) input support, __files__ param that is passed to the pipe() func can be used for this.

import asyncio
import copy
import json
import time
from fastapi.datastructures import State
from google import genai
from google.genai import types
import io
import mimetypes
import os
import uuid
import base64
import re
import fnmatch
import sys
from fastapi import Request
from pydantic import BaseModel, Field
from collections.abc import AsyncIterator, Awaitable, Callable
from typing import (
    Any,
    AsyncGenerator,
    Literal,
    TYPE_CHECKING,
    cast,
)

from open_webui.models.chats import Chats
from open_webui.models.files import FileForm, Files
from open_webui.models.functions import Functions
from open_webui.storage.provider import Storage
from open_webui.utils.logger import stdout_format
from loguru import logger

if TYPE_CHECKING:
    from loguru import Record
    from loguru._handler import Handler
    from utils.manifold_types import *  # My personal types in a separate file for more robustness.

# Setting auditable=False avoids duplicate output for log levels that would be printed out by the main log.
log = logger.bind(auditable=False)


class Pipe:
    class Valves(BaseModel):
        GEMINI_API_KEY: str | None = Field(default=None)
        REQUIRE_USER_API_KEY: bool = Field(
            default=False,
            description="""Whether to require user's own API key (applies to admins too).
            User can give their own key through UserValves.
            Default value is False.""",
        )
        GEMINI_API_BASE_URL: str = Field(
            default="https://generativelanguage.googleapis.com",
            description="The base URL for calling the Gemini API",
        )
        MODEL_WHITELIST: str = Field(
            default="*",
            description="""Comma-separated list of allowed model names.
            Supports `fnmatch` patterns: *, ?, [seq], [!seq].
            Default value is * (all models allowed).""",
        )
        MODEL_BLACKLIST: str | None = Field(
            default=None,
            description="""Comma-separated list of blacklisted model names.
            Supports `fnmatch` patterns: *, ?, [seq], [!seq].
            Default value is None (no blacklist).""",
        )
        CACHE_MODELS: bool = Field(
            default=True,
            description="Whether to request models only on first load and when white- or blacklist changes.",
        )
        THINKING_BUDGET: int | None = Field(
            default=None,
            description="Indicates the thinking budget in tokens. Default value is None.",
        )
        USE_PERMISSIVE_SAFETY: bool = Field(
            default=False, description="Whether to request relaxed safety filtering."
        )
        USE_FILES_API: bool = Field(
            title="Use Files API",
            default=True,
            description="Save the image files using Open WebUI's API for files.",
        )
<<<<<<< HEAD
        THINKING_MODEL_PATTERN: str = Field(
            default=r"thinking|gemini-2.5",
            description="Regex pattern to identify thinking models.",
        )
        EMIT_INTERVAL: int = Field(
            default=1,
            description="Interval in seconds between status updates during thinking.",
        )
        EMIT_STATUS_UPDATES: bool = Field(
            default=False,
            description="Whether to emit status updates during model thinking.",
=======
        LOG_LEVEL: Literal["TRACE", "DEBUG", "INFO", "WARNING", "ERROR", "CRITICAL"] = (
            Field(
                default="INFO",
                description="Select logging level. Use `docker logs -f open-webui` to view logs.",
            )
>>>>>>> 115c40d2
        )

    class UserValves(BaseModel):
        GEMINI_API_KEY: str | None = Field(default=None)
        GEMINI_API_BASE_URL: str = Field(
            default="https://generativelanguage.googleapis.com",
            description="The base URL for calling the Gemini API",
        )
        THINKING_BUDGET: int | None = Field(
            default=None,
            description="Indicates the thinking budget in tokens. Default value is None.",
        )
        # TODO: Add more options that can be changed by the user.

    def __init__(self):

        # This hack makes the valves values available to the `__init__` method.
        # TODO: Get the id from the frontmatter instead of hardcoding it.
        valves = Functions.get_function_valves_by_id("gemini_manifold_google_genai")
        self.valves = self.Valves(**(valves if valves else {}))
        # FIXME: There is no trigger for changing the log level if it changes inside Pipe.Valves
        self._add_log_handler()

        # Initialize the genai client with default API given in Valves.
        self.clients = {"default": self._get_genai_client()}
        self.models: list["ModelData"] = []
        self.last_whitelist: str = self.valves.MODEL_WHITELIST
        self.last_blacklist = self.valves.MODEL_BLACKLIST

        log.info("Function has been initialized.")

    async def pipes(self) -> list["ModelData"]:
        """Register all available Google models."""
        # Return existing models if all conditions are met and no error models are present
        if (
            self.models
            and self.valves.CACHE_MODELS
            and self.last_whitelist == self.valves.MODEL_WHITELIST
            and self.last_blacklist == self.valves.MODEL_BLACKLIST
            and not any(model["id"] == "error" for model in self.models)
        ):
            log.info("Models are already initialized. Returning the cached list.")
            return self.models

        # Filter the model list based on white- and blacklist.
        self.models = self._filter_models(await self._get_genai_models())
        log.debug("Registered models:", data=self.models)

        return self.models

    async def pipe(
        self,
        body: "Body",
        __user__: "UserData",
        __request__: Request,
        __event_emitter__: Callable[["Event"], Awaitable[None]],
        __metadata__: dict[str, Any],
    ) -> AsyncGenerator | str | None:

        if not (client := self._get_user_client(__user__)):
            error_msg = "There are no usable genai clients, check the logs."
            log.error(error_msg)
            raise ValueError(error_msg)
        if self.clients.get("default") == client and self.valves.REQUIRE_USER_API_KEY:
            error_msg = "You have not defined your own API key in UserValves. You need to define in to continue."
            log.error(error_msg)
            raise ValueError(error_msg)
        if "error" in __metadata__["model"]["id"]:
            error_msg = f'There has been an error during model retrival phase: {str(__metadata__["model"])}'
            log.error(error_msg)
            raise ValueError(error_msg)

        # Get the message history directly from the backend.
        # This allows us to see data about sources and files data.
        chat_id = __metadata__.get("chat_id", "")
        if chat := Chats.get_chat_by_id_and_user_id(id=chat_id, user_id=__user__["id"]):
            chat_content: ChatChatModel = chat.chat  # type: ignore
            # Last message is the upcoming assistant response, at this point in the logic it's empty.
            messages_db = chat_content.get("messages")[:-1]
        else:
            warn_msg = f"Chat with ID - {chat_id} - not found. Can't filter out the citation marks."
            log.warning(warn_msg)
            messages_db = None

        contents, system_prompt = self._genai_contents_from_messages(
            body.get("messages"), messages_db
        )
        model_name = self._strip_prefix(body.get("model", ""))
        # API does not stream thoughts sadly. See https://github.com/googleapis/python-genai/issues/226#issuecomment-2631657100
        thinking_conf = types.ThinkingConfig(
            thinking_budget=self.valves.THINKING_BUDGET, include_thoughts=None
        )
        # TODO: Take defaults from the general front-end config.
        gen_content_conf = types.GenerateContentConfig(
            system_instruction=system_prompt,
            temperature=body.get("temperature"),
            top_p=body.get("top_p"),
            top_k=body.get("top_k"),
            max_output_tokens=body.get("max_tokens"),
            stop_sequences=body.get("stop"),
            safety_settings=self._get_safety_settings(model_name),
            thinking_config=thinking_conf,
        )

        gen_content_conf.response_modalities = ["Text"]
        if (
            "gemini-2.0-flash-exp-image-generation" in model_name
            or "gemma" in model_name
        ):
            if "gemini-2.0-flash-exp-image-generation" in model_name:
                gen_content_conf.response_modalities.append("Image")
            # FIXME: append to user message instead.
            if gen_content_conf.system_instruction:
                gen_content_conf.system_instruction = None
                log.warning(
                    "Image Generation model does not support the system prompt message! Removing the system prompt."
                )

        # BUG: Can be None, make sure to convert to {} in this case.
        features = __metadata__.get("features", {})
        gen_content_conf.tools = []

        if features.get("google_search_tool"):
            log.info("Using grounding with Google Search as a Tool.")
            gen_content_conf.tools.append(
                types.Tool(google_search=types.GoogleSearch())
            )
        elif features.get("google_search_retrieval"):
            log.info("Using grounding with Google Search Retrieval.")
            gs = types.GoogleSearchRetrieval(
                dynamic_retrieval_config=types.DynamicRetrievalConfig(
                    dynamic_threshold=features.get("google_search_retrieval_threshold")
                )
            )
            gen_content_conf.tools.append(types.Tool(google_search_retrieval=gs))

        # NB: It is not possible to use both Search and Code execution at the same time,
        # however, it can be changed later, so let's just handle it as a common error
        if features.get("google_code_execution"):
            log.info("Using code execution on Google side.")
            gen_content_conf.tools.append(
                types.Tool(code_execution=types.ToolCodeExecution())
            )

        gen_content_args = {
            "model": model_name,
            "contents": contents,
            "config": gen_content_conf,
        }
        log.debug("Passing these args to the Google API:")
        print(self._truncate_long_strings(gen_content_args, max_length=512))

        if body.get("stream", False):
            # Streaming response
            response_stream: AsyncIterator[types.GenerateContentResponse] = (
                await client.aio.models.generate_content_stream(**gen_content_args)  # type: ignore
            )
            log.info("Streaming enabled. Returning AsyncGenerator.")
            return self._stream_response_generator(
                response_stream,
                __request__,
                __user__,
                gen_content_args,
                __event_emitter__,
                __metadata__,
            )
        else:
            # Non-streaming response.
            if "gemini-2.0-flash-exp-image-generation" in model_name:
                warn_msg = "Non-streaming responses with native image gen are not currently supported! Stay tuned! Please enable streaming."
                log.warning(warn_msg)
                raise NotImplementedError(warn_msg)
            # FIXME: Support native image gen here too.
            # FIXME: Support code execution here too.
            res = await client.aio.models.generate_content(**gen_content_args)
            if raw_text := res.text:
                await self._do_post_processing(
                    res, __event_emitter__, __metadata__, __request__
                )
                log.info("pipe method has finished it's run.")
                return raw_text
            else:
                warn_msg = "Non-streaming response did not have any text inside it."
                log.warning(warn_msg)
                raise ValueError(warn_msg)

    # region Helper methods inside the Pipe class

    # region Event emission and error logging
    async def _emit_completion(
        self,
        event_emitter: Callable[["Event"], Awaitable[None]],
        content: str | None = None,
        done: bool = False,
        error: str | None = None,
        sources: list["Source"] | None = None,
    ):
        """Constructs and emits completion event."""
        emission: "ChatCompletionEvent" = {
            "type": "chat:completion",
            "data": {"done": done},
        }
        if content:
            emission["data"]["content"] = content
        if error:
            emission["data"]["error"] = {"detail": error}
        if sources:
            emission["data"]["sources"] = sources
        await event_emitter(emission)

    def is_thinking_model(self, model_id: str) -> bool:
        """Check if the model is a thinking model based on the valve pattern."""
        try:
            result = bool(
                re.search(self.valves.THINKING_MODEL_PATTERN, model_id, re.IGNORECASE)
            )
            log.debug(f"Model ID '{model_id}' is a thinking model: {result}")
            return result
        except Exception:
            log.exception("Error checking if model is a thinking model")
            return False

    async def _emit_status(
        self, 
        message: str, 
        done: bool = False,
        event_emitter: Callable[["Event"], Awaitable[None]] | None = None
    ) -> None:
        """Emit status updates asynchronously."""
        try:
            if self.valves.EMIT_STATUS_UPDATES:
                if not event_emitter:
                    event_emitter = self.__event_emitter__
                
                status_event = {
                    "type": "status",
                    "data": {"description": message, "done": done},
                }
                await event_emitter(status_event)
                log.debug(f"Emitted status: '{message}', done={done}")
            else:
                log.debug(f"EMIT_STATUS_UPDATES is disabled. Skipping status: '{message}'")
        except Exception:
            log.exception("Error emitting status")

    async def thinking_timer(
        self, 
        event_emitter: Callable[["Event"], Awaitable[None]]
    ) -> None:
        """Asynchronous task to emit periodic status updates."""
        elapsed = 0
        try:
            while True:
                await asyncio.sleep(self.valves.EMIT_INTERVAL)
                elapsed += self.valves.EMIT_INTERVAL
                # Format elapsed time
                if elapsed < 60:
                    time_str = f"{elapsed}s"
                else:
                    minutes, seconds = divmod(elapsed, 60)
                    time_str = f"{minutes}m {seconds}s"
                status_message = f"Thinking... ({time_str} elapsed)"
                await self._emit_status(status_message, done=False, event_emitter=event_emitter)
        except asyncio.CancelledError:
            log.debug("Timer task cancelled.")
        except Exception:
            log.exception("Error in timer task")

    async def _emit_error(
        self,
        error_msg: str,
        event_emitter: Callable[["Event"], Awaitable[None]],
        warning: bool = False,
        exception: bool = True,
    ) -> None:
        """Emits an event to the front-end that causes it to display a nice red error message."""

        if warning:
            log.opt(depth=1, exception=False).warning(error_msg)
        else:
            log.opt(depth=1, exception=exception).error(error_msg)
        await self._emit_completion(
            error=f"\n{error_msg}", event_emitter=event_emitter, done=True
        )

    async def _emit_toast(
        self,
        msg: str,
        event_emitter: Callable[["Event"], Awaitable[None]],
        toastType: Literal["info", "success", "warning", "error"] = "info",
    ) -> None:
        event: NotificationEvent = {
            "type": "notification",
            "data": {"type": toastType, "content": msg},
        }
        await event_emitter(event)

    def _return_error_model(
        self, error_msg: str, warning: bool = False, exception: bool = True
    ) -> "ModelData":
        """Returns a placeholder model for communicating error inside the pipes method to the front-end."""
        if warning:
            log.opt(depth=1, exception=False).warning(error_msg)
        else:
            log.opt(depth=1, exception=exception).error(error_msg)
        return {
            "id": "error",
            "name": "[gemini_manifold] " + error_msg,
            "description": error_msg,
        }

    # endregion

    # region ChatModel.chat.messages -> list[genai.types.Content] conversion
    def _genai_contents_from_messages(
        self, messages_body: list["Message"], messages_db: list["MessageModel"] | None
    ) -> tuple[list[types.Content], str | None]:
        """Transforms `body.messages` list into list of `genai.types.Content` objects"""

        def process_user_message(message: "UserMessage") -> list[types.Part]:
            user_parts = []
            user_content = message.get("content")
            if isinstance(user_content, str):
                # Check for YouTube URLs in text content
                youtube_urls = self._extract_youtube_urls(user_content)
                if youtube_urls:
                    for url in youtube_urls:
                        user_parts.append(
                            types.Part(file_data=types.FileData(file_uri=url))
                        )

                # Add text content as usual
                user_parts.extend(self._genai_parts_from_text(user_content))
            elif isinstance(user_content, list):
                for c in user_content:
                    c_type = c.get("type")
                    if c_type == "text":
                        c = cast("TextContent", c)
                        # Don't process empty strings.
                        if c_text := c.get("text"):
                            # Check for YouTube URLs in text content
                            youtube_urls = self._extract_youtube_urls(c_text)
                            if youtube_urls:
                                for url in youtube_urls:
                                    user_parts.append(
                                        types.Part(
                                            file_data=types.FileData(file_uri=url)
                                        )
                                    )

                            user_parts.extend(self._genai_parts_from_text(c_text))
                    elif c_type == "image_url":
                        c = cast("ImageContent", c)
                        if img_part := self._genai_part_from_image_url(
                            c.get("image_url").get("url")
                        ):
                            user_parts.append(img_part)
            return user_parts

        def process_assistant_message(
            message: "AssistantMessage", sources: list["Source"] | None
        ) -> list[types.Part]:
            assistant_text = message.get("content")
            if sources:
                assistant_text = self._remove_citation_markers(assistant_text, sources)
            return self._genai_parts_from_text(assistant_text)

        system_prompt = None
        contents = []
        parts = []
        for i, message in enumerate(messages_body):
            role = message.get("role")
            if role == "user":
                message = cast("UserMessage", message)
                parts = process_user_message(message)
            elif role == "assistant":
                message = cast("AssistantMessage", message)
                # Google API's assistant role is "model"
                role = "model"
                # Offset to correct location if system prompt was inside the body's messages list.
                if system_prompt:
                    i -= 1
                sources = None
                if messages_db:
                    message_db = cast("AssistantMessageModel", messages_db[i])
                    sources = message_db.get("sources")
                parts = process_assistant_message(message, sources)
            elif role == "system":
                message = cast("SystemMessage", message)
                system_prompt = message.get("content")
                continue
            else:
                log.warning(f"Role {role} is not valid, skipping to the next message.")
                continue
            contents.append(types.Content(role=role, parts=parts))
        return contents, system_prompt

    def _genai_part_from_image_url(self, image_url: str) -> types.Part | None:
        """
        Processes an image URL and returns a genai.types.Part object from it
        Handles GCS, data URIs, and standard URLs.
        """
        try:
            if image_url.startswith("gs://"):
                # FIXME: mime type helper would error out here, it only handles filenames.
                return types.Part.from_uri(
                    file_uri=image_url, mime_type=self._get_mime_type(image_url)
                )
            elif image_url.startswith("data:image"):
                match = re.match(r"data:(image/\w+);base64,(.+)", image_url)
                if match:
                    return types.Part.from_bytes(
                        data=base64.b64decode(match.group(2)),
                        mime_type=match.group(1),
                    )
                else:
                    raise ValueError("Invalid data URI for image.")
            else:  # Assume standard URL
                # FIXME: mime type helper would error out here too, it only handles filenames.
                return types.Part.from_uri(
                    file_uri=image_url, mime_type=self._get_mime_type(image_url)
                )
        except Exception:
            # TODO: Send warnin toast to user in front-end.
            log.exception("Error processing image URL.", image_url=image_url)
            return None

    def _genai_parts_from_text(self, text: str) -> list[types.Part]:
        """
        Turns raw text into list of genai.types.Parts objects.
        Extracts and converts markdown images to parts, preserving text order.
        """
        parts: list[types.Part] = []
        last_pos = 0

        for match in re.finditer(
            r"!\[.*?\]\((data:(image/[^;]+);base64,([^)]+)|/api/v1/files/([a-f0-9\-]+)/content)\)",
            text,
        ):
            # Add text before the image
            text_segment = text[last_pos : match.start()]
            if text_segment.strip():
                parts.append(types.Part.from_text(text=text_segment))

            # Determine if it's base64 or a file URL
            if match.group(2):  # Base64 encoded image
                try:
                    mime_type = match.group(2)
                    base64_data = match.group(3)
                    log.debug(
                        "Found base64 image link!",
                        mime_type=mime_type,
                        base64_data=match.group(3)[:50] + "...",
                    )
                    image_part = types.Part.from_bytes(
                        data=base64.b64decode(base64_data),
                        mime_type=mime_type,
                    )
                    parts.append(image_part)
                except Exception:
                    log.exception("Error decoding base64 image:")

            elif match.group(4):  # File URL
                log.debug("Found API image link!", id=match.group(4))
                file_id = match.group(4)
                file_model = Files.get_file_by_id(file_id)

                if file_model is None:
                    log.warning("File with this ID not found.", id=file_id)
                    #  Could add placeholder text here if desired
                    continue  # Skip to the next match

                try:
                    # "continue" above ensures that file_model is not None
                    content_type = file_model.meta.get("content_type")  # type: ignore
                    if content_type is None:
                        log.warning(
                            "Content type not found for this file ID.",
                            id=file_id,
                        )
                        continue

                    with open(file_model.path, "rb") as file:  # type: ignore
                        image_data = file.read()

                    image_part = types.Part.from_bytes(
                        data=image_data, mime_type=content_type
                    )
                    parts.append(image_part)

                except FileNotFoundError:
                    log.exception(
                        "File not found on disk for this ID.",
                        id=file_id,
                        path=file_model.path,
                    )
                except KeyError:
                    log.exception(
                        "Metadata error for this file ID: 'content_type' missing.",
                        id=file_id,
                    )
                except Exception:
                    log.exception("Error processing file with this ID", id=file_id)

            last_pos = match.end()

        # Add remaining text
        remaining_text = text[last_pos:]
        if remaining_text.strip():
            parts.append(types.Part.from_text(text=remaining_text))

        return parts

    # endregion

    # region Model response streaming
    async def _stream_response_generator(
        self,
        response_stream: AsyncIterator[types.GenerateContentResponse],
        __request__: Request,
        __user__: "UserData",
        gen_content_args: dict,
        event_emitter: Callable[["Event"], Awaitable[None]],
        metadata: dict[str, Any],
    ) -> AsyncGenerator[str, None]:
        """
        Yields text chunks from the stream and spawns metadata processing task on completion.
        """
        final_response_chunk: types.GenerateContentResponse | None = None
        error_occurred = False
        
        # Initialize timer variables
        thinking_timer_task = None
        start_time = None
        model_name = gen_content_args.get("model", "")
        first_chunk_received = False
        
        # Check if this is a thinking model and initialize timer if needed
        if self.is_thinking_model(model_name):
            # Emit initial 'Thinking' status
            if self.valves.EMIT_STATUS_UPDATES:
                await self._emit_status("Thinking...", done=False, event_emitter=event_emitter)
            
            # Record the start time
            start_time = time.time()
            
            # Start the thinking timer
            if self.valves.EMIT_STATUS_UPDATES:
                thinking_timer_task = asyncio.create_task(self.thinking_timer(event_emitter))
        
        try:
            async for chunk in response_stream:
                final_response_chunk = chunk
                
                # Stop the timer when we receive the first chunk
                if not first_chunk_received and thinking_timer_task and start_time:
                    first_chunk_received = True
                    
                    # Cancel the timer task
                    thinking_timer_task.cancel()
                    try:
                        await thinking_timer_task
                    except asyncio.CancelledError:
                        log.debug("Timer task successfully cancelled on first chunk.")
                    except Exception:
                        log.exception("Error cancelling timer task on first chunk")
                    
                    # Calculate elapsed time and emit final status message
                    if self.valves.EMIT_STATUS_UPDATES:
                        total_elapsed = int(time.time() - start_time)
                        if total_elapsed < 60:
                            total_time_str = f"{total_elapsed}s"
                        else:
                            minutes, seconds = divmod(total_elapsed, 60)
                            total_time_str = f"{minutes}m {seconds}s"
                        
                        final_status = f"Thinking completed in {total_time_str}."
                        await self._emit_status(final_status, done=True, event_emitter=event_emitter)
                    
                    # Set timer task to None to avoid duplicate cancellation in finally block
                    thinking_timer_task = None
                
                if not (candidate := self._get_first_candidate(chunk.candidates)):
                    log.warning("Stream chunk has no candidates, skipping.")
                    continue
                if not (parts := candidate.content and candidate.content.parts):
                    log.warning(
                        "candidate does not contain content or content.parts, skipping."
                    )
                    continue
                # Process parts and yield text
                for part in parts:
                    # To my knowledge it's not possible for a part to have multiple fields below at the same time.
                    if part.text:
                        yield part.text
                    elif part.inline_data:
                        # _process_image_part returns a Markdown URL.
                        yield (
                            self._process_image_part(
                                part.inline_data,
                                gen_content_args,
                                __user__,
                                __request__,
                            )
                            or ""
                        )
                    elif part.executable_code:
                        yield (
                            self._process_executable_code_part(part.executable_code)
                            or ""
                        )
                    elif part.code_execution_result:
                        yield (
                            self._process_code_execution_result_part(
                                part.code_execution_result
                            )
                            or ""
                        )
        except Exception as e:
            error_occurred = True
            error_msg = f"Error during stream processing: {e}"
            await self._emit_error(error_msg, event_emitter)
        finally:
            # Cancel the timer task if it exists and wasn't already cancelled
            if thinking_timer_task:
                thinking_timer_task.cancel()
                try:
                    await thinking_timer_task
                except asyncio.CancelledError:
                    log.debug("Timer task successfully cancelled in finally block.")
                except Exception:
                    log.exception("Error cancelling timer task in finally block")
            
            log.info(f"Stream finished.")
            try:
                # Catch and emit any errors that might happen here as a toast message.
                await self._do_post_processing(
                    # Metadata about the model response is always in the final chunk of the stream.
                    final_response_chunk,
                    event_emitter,
                    metadata,
                    __request__,
                    error_occurred,
                )
            except Exception as e:
                error_msg = f"Post-processing failed with error:\n\n{e}"
                await self._emit_toast(error_msg, event_emitter, "error")
                log.exception(error_msg)
            log.debug("AsyncGenerator finished.")

    async def _do_post_processing(
        self,
        model_response: types.GenerateContentResponse | None,
        event_emitter: Callable[["Event"], Awaitable[None]],
        metadata: dict[str, Any],
        request: Request,
        stream_error_happened: bool = False,
    ):
        """Handles emitting usage, grounding, and sources after the main response/stream is done."""
        log.info("Post-processing the model response.")
        if stream_error_happened:
            log.warning(
                "An error occured during the stream, cannot do post-processing."
            )
            # All the needed metadata is always in the last chunk, so if error happened then we cannot do anything.
            return
        if not model_response:
            log.warning("model_response is empty, cannot do post-processing.")
            return
        if not (candidate := self._get_first_candidate(model_response.candidates)):
            log.warning(
                "Response does not contain any canditates. Cannot do post-processing."
            )
            return

        finish_reason = candidate.finish_reason
        if finish_reason not in (
            types.FinishReason.STOP,
            types.FinishReason.MAX_TOKENS,
        ):
            # MAX_TOKENS is often acceptable, but others might indicate issues.
            error_msg = f"Stream finished with sus reason:\n\n{finish_reason}."
            await self._emit_toast(error_msg, event_emitter, "error")
            log.error(error_msg)
            return
        else:
            log.info(f"Response has correct finish reason: {finish_reason}.")

        # Emit token usage data.
        if usage_event := self._get_usage_data_event(model_response):
            log.info("Emitting usage data.")
            await event_emitter(usage_event)
        self._add_grounding_data_to_state(model_response, metadata, request)

    def _add_grounding_data_to_state(
        self,
        response: types.GenerateContentResponse,
        chat_metadata: dict[str, Any],
        request: Request,
    ):
        candidate = self._get_first_candidate(response.candidates)
        grounding_metadata_obj = candidate.grounding_metadata if candidate else None

        chat_id: str = chat_metadata.get("chat_id", "")
        message_id: str = chat_metadata.get("message_id", "")
        storage_key = f"grounding_{chat_id}_{message_id}"

        if grounding_metadata_obj:
            log.info(
                f"Found grounding metadata. Storing in in request's app state using key {storage_key}."
            )
            # Using shared `request.app.state` to pass grounding metadata to Filter.outlet.
            # This is necessary because the Pipe finishes during the initial `/api/completion` request,
            # while Filter.outlet is invoked by a separate, later `/api/chat/completed` request.
            # `request.state` does not persist across these distinct request lifecycles.
            app_state: State = request.app.state
            app_state._state[storage_key] = grounding_metadata_obj
        else:
            log.info(f"Response {message_id} does not have grounding metadata.")

    def _get_first_candidate(
        self, candidates: list[types.Candidate] | None
    ) -> types.Candidate | None:
        """Selects the first candidate, logging a warning if multiple exist."""
        if not candidates:
            log.warning("Received chunk with no candidates, skipping processing.")
            return None
        if len(candidates) > 1:
            log.warning("Multiple candidates found, defaulting to first candidate.")
        return candidates[0]

    def _process_image_part(
        self, inline_data, gen_content_args: dict, user: "UserData", request: Request
    ) -> str | None:
        """Handles image data conversion to markdown."""
        mime_type = inline_data.mime_type
        image_data = inline_data.data

        if self.valves.USE_FILES_API:
            image_url = self._upload_image(
                image_data,
                mime_type,
                gen_content_args.get("model", ""),
                "Not implemented yet. TAKE IT FROM gen_content_args contents",
                user["id"],
                request,
            )
            return f"![Generated Image]({image_url})" if image_url else None
        else:
            encoded = base64.b64encode(image_data).decode()
            return f"![Generated Image](data:{mime_type};base64,{encoded})"

    def _process_executable_code_part(
        self, executable_code_part: types.ExecutableCode | None
    ) -> str | None:
        """
        Processes an executable code part and returns the formatted string representation.
        """

        if not executable_code_part:
            return None

        lang_name = "python"  # Default language
        if executable_code_part_lang_enum := executable_code_part.language:
            if lang_name := executable_code_part_lang_enum.name:
                lang_name = executable_code_part_lang_enum.name.lower()
            else:
                log.warning(
                    f"Could not extract language name from {executable_code_part_lang_enum}. Default to python."
                )
        else:
            log.warning("Language Enum is None, defaulting to python.")

        if executable_code_part_code := executable_code_part.code:
            return f"```{lang_name}\n{executable_code_part_code.rstrip()}\n```\n\n"
        return ""

    def _process_code_execution_result_part(
        self, code_execution_result_part: types.CodeExecutionResult | None
    ) -> str | None:
        """
        Processes a code execution result part and returns the formatted string representation.
        """

        if not code_execution_result_part:
            return None

        if code_execution_result_part_output := code_execution_result_part.output:
            return f"**Output:**\n\n```\n{code_execution_result_part_output.rstrip()}\n```\n\n"
        else:
            return None

    def _upload_image(
        self,
        image_data: bytes,
        mime_type: str,
        model: str,
        prompt: str,
        user_id: str,
        __request__: Request,
    ) -> str | None:
        """
        Helper method that uploads the generated image to a storage provider configured inside Open WebUI settings.
        Returns the url to uploaded image.
        """
        image_format = mimetypes.guess_extension(mime_type)
        id = str(uuid.uuid4())
        # TODO: Better filename? Prompt as the filename?
        name = os.path.basename(f"generated-image{image_format}")
        imagename = f"{id}_{name}"
        image = io.BytesIO(image_data)
        image_metadata = {
            "model": model,
            "prompt": prompt,
        }

        # Upload the image to user configured storage provider.
        log.info("Uploading the image to the configured storage provider.")
        try:
            contents, image_path = Storage.upload_file(image, imagename)
        except Exception:
            error_msg = f"Error occurred during upload to the storage provider."
            log.exception(error_msg)
            return None
        # Add the image file to files database.
        log.info("Adding the image file to Open WebUI files database.")
        file_item = Files.insert_new_file(
            user_id,
            FileForm(
                id=id,
                filename=name,
                path=image_path,
                meta={
                    "name": name,
                    "content_type": mime_type,
                    "size": len(contents),
                    "data": image_metadata,
                },
            ),
        )
        if not file_item:
            log.warning("Files.insert_new_file did not return anything.")
            return None
        # Get the image url.
        image_url: str = __request__.app.url_path_for(
            "get_file_content_by_id", id=file_item.id
        )
        return image_url

    # endregion

    # region Client initialization and model retrival from Google API
    def _get_genai_client(
        self, api_key: str | None = None, base_url: str | None = None
    ) -> genai.Client | None:
        client = None
        api_key = api_key if api_key else self.valves.GEMINI_API_KEY
        base_url = base_url if base_url else self.valves.GEMINI_API_BASE_URL
        if api_key:
            http_options = types.HttpOptions(base_url=base_url)
            try:
                client = genai.Client(
                    api_key=api_key,
                    http_options=http_options,
                )
                log.info("genai client successfully initialized!")
            except Exception:
                log.exception("genai client initialization failed.")
        else:
            log.error("GEMINI_API_KEY is not set.")
        return client

    def _get_user_client(self, __user__: "UserData") -> genai.Client | None:
        # Register a user specific client if they have added their own API key.
        user_valves: Pipe.UserValves | None = __user__.get("valves")
        if (
            user_valves
            and user_valves.GEMINI_API_KEY
            and not self.clients.get(__user__["id"])
        ):
            self.clients[__user__.get("id")] = self._get_genai_client(
                api_key=user_valves.GEMINI_API_KEY,
                base_url=user_valves.GEMINI_API_BASE_URL,
            )
            log.info(
                f'Creating a new genai client for user {__user__.get("email")} clients dict now looks like:\n{self.clients}.'
            )
        if user_client := self.clients.get(__user__.get("id")):
            log.info(f'Using genai client with user {__user__.get("email")} API key.')
            return user_client
        else:
            log.info("Using genai client with the default API key.")
            return self.clients.get("default")

    async def _get_genai_models(self) -> list[types.Model]:
        """
        Gets valid Google models from the API.
        Returns a list of `genai.types.Model` objects.
        """
        google_models = None
        client = self.clients.get("default")
        if not client:
            log.warning("There is no usable genai client. Trying to create one.")
            # Try to create a client one more time.
            if client := self._get_genai_client():
                self.clients["default"] = client
            else:
                log.error("Can't initialize the client, returning no models.")
                return []
        # This executes if we have a working client.
        try:
            google_models = await client.aio.models.list(config={"query_base": True})
        except Exception:
            log.exception("Retriving models from Google API failed.")
            return []
        log.info(f"Retrieved {len(google_models)} models from Gemini Developer API.")
        # Filter Google models list down to generative models only.
        return [
            model
            for model in google_models
            if model.supported_actions and "generateContent" in model.supported_actions
        ]

    def _filter_models(self, google_models: list[types.Model]) -> list["ModelData"]:
        """
        Filters the genai model list down based on configured white- and blacklist.
        Returns a list[dict] that can be directly returned by the `pipes` method.
        """
        if not google_models:
            error_msg = "Error during getting the models from Google API, check logs."
            return [self._return_error_model(error_msg, exception=False)]

        self.last_whitelist = self.valves.MODEL_WHITELIST
        self.last_blacklist = self.valves.MODEL_BLACKLIST
        whitelist = (
            self.valves.MODEL_WHITELIST.replace(" ", "").split(",")
            if self.valves.MODEL_WHITELIST
            else []
        )
        blacklist = (
            self.valves.MODEL_BLACKLIST.replace(" ", "").split(",")
            if self.valves.MODEL_BLACKLIST
            else []
        )
        return [
            {
                "id": self._strip_prefix(model.name),
                "name": model.display_name,
                "description": model.description,
            }
            for model in google_models
            if model.name
            and model.display_name
            and any(fnmatch.fnmatch(model.name, f"models/{w}") for w in whitelist)
            and not any(fnmatch.fnmatch(model.name, f"models/{b}") for b in blacklist)
        ]

    def _get_safety_settings(self, model_name: str) -> list[types.SafetySetting]:
        """Get safety settings based on model name and permissive setting."""

        if not self.valves.USE_PERMISSIVE_SAFETY:
            return []

        # Settings supported by most models
        category_threshold_map = {
            types.HarmCategory.HARM_CATEGORY_HARASSMENT: types.HarmBlockThreshold.OFF,
            types.HarmCategory.HARM_CATEGORY_HATE_SPEECH: types.HarmBlockThreshold.OFF,
            types.HarmCategory.HARM_CATEGORY_SEXUALLY_EXPLICIT: types.HarmBlockThreshold.OFF,
            types.HarmCategory.HARM_CATEGORY_DANGEROUS_CONTENT: types.HarmBlockThreshold.OFF,
            types.HarmCategory.HARM_CATEGORY_CIVIC_INTEGRITY: types.HarmBlockThreshold.BLOCK_NONE,
        }

        # Older models use BLOCK_NONE
        if model_name in [
            "gemini-1.5-pro-001",
            "gemini-1.5-flash-001",
            "gemini-1.5-flash-8b-exp-0827",
            "gemini-1.5-flash-8b-exp-0924",
            "gemini-pro",
            "gemini-1.0-pro",
            "gemini-1.0-pro-001",
        ]:
            for category in category_threshold_map:
                category_threshold_map[category] = types.HarmBlockThreshold.BLOCK_NONE

        # Gemini 2.0 Flash supports CIVIC_INTEGRITY OFF
        if model_name in [
            "gemini-2.0-flash",
            "gemini-2.0-flash-001",
            "gemini-2.0-flash-exp",
        ]:
            category_threshold_map[types.HarmCategory.HARM_CATEGORY_CIVIC_INTEGRITY] = (
                types.HarmBlockThreshold.OFF
            )

        log.debug(
            f"Safety settings: {str({k.value: v.value for k, v in category_threshold_map.items()})}"
        )

        safety_settings = [
            types.SafetySetting(category=category, threshold=threshold)
            for category, threshold in category_threshold_map.items()
        ]
        return safety_settings

    def _strip_prefix(self, model_name: str) -> str:
        """
        Strip any prefix from the model name up to and including the first '.' or '/'.
        This makes the method generic and adaptable to varying prefixes.
        """
        # TODO: [refac] pointless helper, remove.
        try:
            # Use non-greedy regex to remove everything up to and including the first '.' or '/'
            stripped = re.sub(r"^.*?[./]", "", model_name)
            return stripped
        except Exception:
            error_msg = "Error stripping prefix, using the original model name."
            log.exception(error_msg)
            return model_name

    # endregion

    # region Citations

    def _remove_citation_markers(self, text: str, sources: list["Source"]) -> str:
        processed: set[str] = set()
        for source in sources:
            supports = [
                metadata["supports"]
                for metadata in source.get("metadata", [])
                if "supports" in metadata
            ]
            supports = [item for sublist in supports for item in sublist]
            for support in supports:
                support = types.GroundingSupport(**support)
                indices = support.grounding_chunk_indices
                segment = support.segment
                if not (indices and segment):
                    continue
                segment_text = segment.text
                if not segment_text:
                    continue
                # Using a shortened version because user could edit the assistant message in the front-end.
                # If citation segment get's edited, then the markers would not be removed. Shortening reduces the
                # chances of this happening.
                segment_end = segment_text[-32:]
                if segment_end in processed:
                    continue
                processed.add(segment_end)
                citation_markers = "".join(f"[{index + 1}]" for index in indices)
                # Find the position of the citation markers in the text
                pos = text.find(segment_text + citation_markers)
                if pos != -1:
                    # Remove the citation markers
                    text = (
                        text[: pos + len(segment_text)]
                        + text[pos + len(segment_text) + len(citation_markers) :]
                    )
        return text

    # endregion

    # region Usage data
    def _get_usage_data_event(
        self,
        response: types.GenerateContentResponse,
    ) -> "ChatCompletionEvent | None":
        """
        Extracts usage data from a GenerateContentResponse object.
        Returns None if any of the core metrics (prompt_tokens, completion_tokens, total_tokens)
        cannot be reliably determined.

        Args:
            response: The GenerateContentResponse object.

        Returns:
            A dictionary containing the usage data, formatted as a ResponseUsage type,
            or None if any core metrics are missing.
        """

        if not response.usage_metadata:
            log.warning(
                "Usage_metadata is missing from the response. Cannot reliably determine usage."
            )
            return None

        usage_data = response.usage_metadata.model_dump()
        usage_data["prompt_tokens"] = usage_data.pop("prompt_token_count")
        usage_data["completion_tokens"] = usage_data.pop("candidates_token_count")
        usage_data["total_tokens"] = usage_data.pop("total_token_count")
        # Remove null values and turn ModalityTokenCount into dict.
        for k, v in usage_data.copy().items():
            if k in ("prompt_tokens", "completion_tokens", "total_tokens"):
                continue
            if not v:
                del usage_data[k]

        completion_event: "ChatCompletionEvent" = {
            "type": "chat:completion",
            "data": {"usage": usage_data},
        }
        return completion_event

    # endregion

    # region Other helpers
    def _truncate_long_strings(self, data: Any, max_length: int = 64) -> str:
        """
        Recursively truncates all string and bytes fields within a dictionary or list that exceed
        the specified maximum length. Handles Pydantic BaseModel instances by converting them to dicts.
        The original input data remains unmodified.

        Args:
            data: A dictionary, list, or Pydantic BaseModel instance containing data that may include Pydantic models or dictionaries.
            max_length: The maximum length of strings before truncation.

        Returns:
            A nicely formatted string representation of the modified data with long strings truncated.
        """

        def process_data(data: Any, max_length: int) -> Any:
            if isinstance(data, BaseModel):
                data_dict = data.model_dump()
                return process_data(data_dict, max_length)
            elif isinstance(data, dict):
                for key, value in list(data.items()):
                    data[key] = process_data(value, max_length)
                return data
            elif isinstance(data, list):
                for idx, item in enumerate(data):
                    data[idx] = process_data(item, max_length)
                return data
            elif isinstance(data, str):
                if len(data) > max_length:
                    truncated_length = len(data) - max_length
                    return f"{data[:max_length]}[{truncated_length} chars truncated]"
                return data
            elif isinstance(data, bytes):
                hex_str = data.hex()
                if len(hex_str) > max_length:
                    truncated_length = len(hex_str) - max_length
                    return f"{hex_str[:max_length]}[{truncated_length} chars truncated]"
                else:
                    return hex_str
            else:
                return data

        copied_data = copy.deepcopy(data)
        processed = process_data(copied_data, max_length)
        return json.dumps(processed, indent=2, default=str)

    def _add_log_handler(self):
        """Adds handler to the root loguru instance for this plugin if one does not exist already."""

        def plugin_filter(record: "Record"):
            """Filter function to only allow logs from this plugin (based on module name)."""
            return record["name"] == __name__  # Filter by module name

        # Access the internal state of the log
        handlers: dict[int, "Handler"] = log._core.handlers  # type: ignore
        for key, handler in handlers.items():
            existing_filter = handler._filter
            # FIXME: Check log level too.
            if (
                hasattr(existing_filter, "__name__")
                and existing_filter.__name__ == plugin_filter.__name__
                and hasattr(existing_filter, "__module__")
                and existing_filter.__module__ == plugin_filter.__module__
            ):
                log.debug("Handler for this plugin is already present!")
                return

        log.add(
            sys.stdout,
            level=self.valves.LOG_LEVEL,
            format=stdout_format,
            filter=plugin_filter,
        )
        log.info(
            f"Added new handler to loguru with level {self.valves.LOG_LEVEL} and filter {__name__}."
        )

    def _get_mime_type(self, file_uri: str) -> str:
        """
        Determines MIME type based on file extension using the mimetypes module.
        """
        mime_type, encoding = mimetypes.guess_type(file_uri)
        if mime_type is None:
            return "application/octet-stream"  # Default MIME type if unknown
        return mime_type

    def _extract_youtube_urls(self, text: str) -> list[str]:
        """
        Extracts YouTube URLs from a given text.
        Supports standard youtube.com/watch?v= URLs and shortened youtu.be URLs
        """
        youtube_urls = []
        # Match standard YouTube URLs
        for match in re.finditer(
            r"https?://(?:www\.)?youtube\.com/watch\?v=[^&\s]+", text
        ):
            youtube_urls.append(match.group(0))
        # Match shortened YouTube URLs
        for match in re.finditer(r"https?://(?:www\.)?youtu\.be/[^&\s]+", text):
            youtube_urls.append(match.group(0))

        if youtube_urls:
            log.info(f"Extracted YouTube URLs: {youtube_urls}")

        return youtube_urls

    # endregion

    # endregion<|MERGE_RESOLUTION|>--- conflicted
+++ resolved
@@ -113,7 +113,6 @@
             default=True,
             description="Save the image files using Open WebUI's API for files.",
         )
-<<<<<<< HEAD
         THINKING_MODEL_PATTERN: str = Field(
             default=r"thinking|gemini-2.5",
             description="Regex pattern to identify thinking models.",
@@ -125,13 +124,11 @@
         EMIT_STATUS_UPDATES: bool = Field(
             default=False,
             description="Whether to emit status updates during model thinking.",
-=======
         LOG_LEVEL: Literal["TRACE", "DEBUG", "INFO", "WARNING", "ERROR", "CRITICAL"] = (
             Field(
                 default="INFO",
                 description="Select logging level. Use `docker logs -f open-webui` to view logs.",
             )
->>>>>>> 115c40d2
         )
 
     class UserValves(BaseModel):
